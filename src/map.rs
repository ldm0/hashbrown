--- conflicted
+++ resolved
@@ -1,10 +1,5 @@
-<<<<<<< HEAD
 use crate::raw::{AllocRef, Bucket, Global, RawDrain, RawIntoIter, RawIter, RawTable};
-use crate::CollectionAllocErr;
-=======
-use crate::raw::{Bucket, RawDrain, RawIntoIter, RawIter, RawTable};
 use crate::TryReserveError;
->>>>>>> 18ea4fe9
 use core::borrow::Borrow;
 use core::fmt::{self, Debug};
 use core::hash::{BuildHasher, Hash, Hasher};
@@ -190,12 +185,7 @@
 ///     .iter().cloned().collect();
 /// // use the values stored in map
 /// ```
-<<<<<<< HEAD
-#[derive(Clone)]
 pub struct HashMap<K, V, S = DefaultHashBuilder, A: AllocRef + Clone = Global> {
-=======
-pub struct HashMap<K, V, S = DefaultHashBuilder> {
->>>>>>> 18ea4fe9
     pub(crate) hash_builder: S,
     pub(crate) table: RawTable<(K, V), A>,
 }
@@ -694,7 +684,7 @@
     /// assert_eq!(map.len(), 4);
     /// ```
     #[cfg_attr(feature = "inline-more", inline)]
-    pub fn drain_filter<F>(&mut self, f: F) -> DrainFilter<'_, K, V, F>
+    pub fn drain_filter<F>(&mut self, f: F) -> DrainFilter<'_, K, V, F, A>
     where
         F: FnMut(&K, &mut V) -> bool,
     {
@@ -931,7 +921,7 @@
             Some(item) => unsafe {
                 let &(ref key, ref value) = item.as_ref();
                 Some((key, value))
-            }
+            },
             None => None,
         }
     }
@@ -971,7 +961,7 @@
             Some(item) => unsafe {
                 let &mut (ref key, ref mut value) = item.as_mut();
                 Some((key, value))
-            }
+            },
             None => None,
         }
     }
@@ -1147,68 +1137,6 @@
             }
         }
     }
-<<<<<<< HEAD
-
-    /// Retains only the elements specified by the predicate.
-    ///
-    /// In other words, remove all pairs `(k, v)` such that `f(&k,&mut v)` returns `false`.
-    ///
-    /// # Examples
-    ///
-    /// ```
-    /// use hashbrown::HashMap;
-    ///
-    /// let mut map: HashMap<i32, i32> = (0..8).map(|x|(x, x*10)).collect();
-    /// map.retain(|&k, _| k % 2 == 0);
-    /// assert_eq!(map.len(), 4);
-    /// ```
-    pub fn retain<F>(&mut self, mut f: F)
-    where
-        F: FnMut(&K, &mut V) -> bool,
-    {
-        // Here we only use `iter` as a temporary, preventing use-after-free
-        unsafe {
-            for item in self.table.iter() {
-                let &mut (ref key, ref mut value) = item.as_mut();
-                if !f(key, value) {
-                    // Erase the element from the table first since drop might panic.
-                    self.table.erase_no_drop(&item);
-                    item.drop();
-                }
-            }
-        }
-    }
-    /// Drains elements which are false under the given predicate,
-    /// and returns an iterator over the removed items.
-    ///
-    /// In other words, move all pairs `(k, v)` such that `f(&k,&mut v)` returns `false` out
-    /// into another iterator.
-    ///
-    /// When the returned DrainedFilter is dropped, the elements that don't satisfy
-    /// the predicate are dropped from the table.
-    ///
-    /// # Examples
-    ///
-    /// ```
-    /// use hashbrown::HashMap;
-    ///
-    /// let mut map: HashMap<i32, i32> = (0..8).map(|x|(x, x*10)).collect();
-    /// let drained = map.drain_filter(|&k, _| k % 2 == 0);
-    /// assert_eq!(drained.count(), 4);
-    /// assert_eq!(map.len(), 4);
-    /// ```
-    pub fn drain_filter<F>(&mut self, f: F) -> DrainFilter<'_, K, V, F, A>
-    where
-        F: FnMut(&K, &mut V) -> bool,
-    {
-        DrainFilter {
-            f,
-            iter: unsafe { self.table.iter() },
-            table: &mut self.table,
-        }
-    }
-=======
->>>>>>> 18ea4fe9
 }
 
 impl<K, V, S, A: AllocRef + Clone> HashMap<K, V, S, A> {
@@ -1506,12 +1434,7 @@
     F: FnMut(&K, &mut V) -> bool,
 {
     f: F,
-<<<<<<< HEAD
-    iter: RawIter<(K, V)>,
-    table: &'a mut RawTable<(K, V), A>,
-=======
-    inner: DrainFilterInner<'a, K, V>,
->>>>>>> 18ea4fe9
+    inner: DrainFilterInner<'a, K, V, A>,
 }
 
 impl<'a, K, V, F, A> Drop for DrainFilter<'a, K, V, F, A>
@@ -1521,23 +1444,6 @@
 {
     #[cfg_attr(feature = "inline-more", inline)]
     fn drop(&mut self) {
-<<<<<<< HEAD
-        struct DropGuard<'r, 'a, K, V, F, A>(&'r mut DrainFilter<'a, K, V, F, A>)
-        where
-            F: FnMut(&K, &mut V) -> bool,
-            A: AllocRef + Clone;
-
-        impl<'r, 'a, K, V, F, A> Drop for DropGuard<'r, 'a, K, V, F, A>
-        where
-            F: FnMut(&K, &mut V) -> bool,
-            A: AllocRef + Clone,
-        {
-            fn drop(&mut self) {
-                while let Some(_) = self.0.next() {}
-            }
-        }
-=======
->>>>>>> 18ea4fe9
         while let Some(item) = self.next() {
             let guard = ConsumeAllOnDrop(self);
             drop(item);
@@ -1546,9 +1452,6 @@
     }
 }
 
-<<<<<<< HEAD
-impl<K, V, F, A> Iterator for DrainFilter<'_, K, V, F, A>
-=======
 pub(super) struct ConsumeAllOnDrop<'a, T: Iterator>(pub &'a mut T);
 
 impl<T: Iterator> Drop for ConsumeAllOnDrop<'_, T> {
@@ -1558,8 +1461,7 @@
     }
 }
 
-impl<K, V, F> Iterator for DrainFilter<'_, K, V, F>
->>>>>>> 18ea4fe9
+impl<K, V, F, A> Iterator for DrainFilter<'_, K, V, F, A>
 where
     F: FnMut(&K, &mut V) -> bool,
     A: AllocRef + Clone,
@@ -1573,12 +1475,12 @@
 }
 
 /// Portions of `DrainFilter` shared with `set::DrainFilter`
-pub(super) struct DrainFilterInner<'a, K, V> {
+pub(super) struct DrainFilterInner<'a, K, V, A: AllocRef + Clone> {
     pub iter: RawIter<(K, V)>,
-    pub table: &'a mut RawTable<(K, V)>,
-}
-
-impl<K, V> DrainFilterInner<'_, K, V> {
+    pub table: &'a mut RawTable<(K, V), A>,
+}
+
+impl<K, V, A: AllocRef + Clone> DrainFilterInner<'_, K, V, A> {
     #[cfg_attr(feature = "inline-more", inline)]
     pub(super) fn next<F>(&mut self, f: &mut F) -> Option<(K, V)>
     where
@@ -1767,7 +1669,7 @@
             Some(item) => unsafe {
                 let &(ref key, ref value) = item.as_ref();
                 Some((key, value))
-            }
+            },
             None => None,
         }
     }
@@ -2242,7 +2144,7 @@
             Some(x) => unsafe {
                 let r = x.as_ref();
                 Some((&r.0, &r.1))
-            }
+            },
             None => None,
         }
     }
@@ -2270,7 +2172,7 @@
             Some(x) => unsafe {
                 let r = x.as_mut();
                 Some((&r.0, &mut r.1))
-            }
+            },
             None => None,
         }
     }
@@ -2957,13 +2859,9 @@
     }
 }
 
-<<<<<<< HEAD
-impl<K, V, S, A> Extend<(K, V)> for HashMap<K, V, S, A>
-=======
 /// Inserts all new key-values from the iterator and replaces values with existing
 /// keys with new values returned from the iterator.
-impl<K, V, S> Extend<(K, V)> for HashMap<K, V, S>
->>>>>>> 18ea4fe9
+impl<K, V, S, A> Extend<(K, V)> for HashMap<K, V, S, A>
 where
     K: Eq + Hash,
     S: BuildHasher,
